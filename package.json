{
  "name": "@tripsit/discord-bot",
  "private": true,
  "version": "1.2.18",
  "description": "A bot for TripSit",
  "main": "index.js",
  "scripts": {
    "start": "node ./deploy-commands.js && node ./src/index.js",
    "dev": "npm version patch -git-tag-version false && nodemon --ignore src/assets/ --ignore src/backups/ --inspect ./src/index.js",
    "debug": "nodemon --ignore src/assets/ --ignore src/backups/ --inspect ./src/index.js",
    "register-commands": "node ./deploy-commands.js",
    "lint": "eslint .",
    "fix": "eslint --fix .",
    "test": "npm run lint",
    "minor": "npm version minor -git-tag-version false",
    "push": "npm version minor -git-tag-version false && git add . && git commit && git push"
  },
  "repository": {
    "type": "git",
    "url": "git+https://github.com/TripSit/tripsit-discord-bot.git"
  },
  "keywords": [
    "Harm",
    "Reduction",
    "Bot"
  ],
  "authors": [
    "Moonbear <moonbear@tripsit.me>",
    "SevenCats <sevencats@tripsit.me>"
  ],
  "license": "ISC",
  "bugs": {
    "url": "https://github.com/TripSit/tripsit-discord-bot/issues"
  },
  "homepage": "https://github.com/TripSit/tripsit-discord-bot#readme",
  "dependencies": {
    "@discordjs/builders": "^0.12.0",
    "@discordjs/rest": "^0.3.0",
    "@octokit/rest": "^18.12.0",
    "axios": "^0.27.1",
    "chalk": "4.1.2",
    "discord-api-types": "^0.31.1",
    "discord.js": "^13.6.0",
    "discordjs-button-pagination": "^3.0.1",
    "dotenv": "^16.0.0",
    "express": "^4.17.3",
    "firebase": "^8.10.1",
    "firebase-admin": "^10.0.2",
    "fuse.js": "^6.5.3",
    "imgur": "^2.2.0",
    "jsdom": "^19.0.0",
    "octokit": "^1.7.1",
    "underscore": "^1.13.2",
    "winston": "^3.7.2"
  },
  "devDependencies": {
<<<<<<< HEAD
    "@babel/core": "^7.17.10",
    "@babel/eslint-parser": "^7.17.0",
    "@babel/plugin-proposal-optional-chaining": "^7.16.7",
    "eslint": "^8.14.0",
    "eslint-config-airbnb-base": "^15.0.0",
    "eslint-plugin-import": "^2.26.0",
=======
    "eslint-config-airbnb-base": "^14.2.1",
    "eslint-plugin-import": "^2.14.0",
    "eslint-plugin-prettier": "^3.3.0",
>>>>>>> 4e09e1bd
    "nodemon": "^2.0.16"
  },
  "engines": {
    "node": "17.9.0",
    "npm": "8.7.0"
  }
}<|MERGE_RESOLUTION|>--- conflicted
+++ resolved
@@ -39,6 +39,7 @@
     "@octokit/rest": "^18.12.0",
     "axios": "^0.27.1",
     "chalk": "4.1.2",
+    "common-tags": "^1.8.2",
     "discord-api-types": "^0.31.1",
     "discord.js": "^13.6.0",
     "discordjs-button-pagination": "^3.0.1",
@@ -50,22 +51,16 @@
     "imgur": "^2.2.0",
     "jsdom": "^19.0.0",
     "octokit": "^1.7.1",
+    "pm2": "^5.2.0",
     "underscore": "^1.13.2",
     "winston": "^3.7.2"
   },
   "devDependencies": {
-<<<<<<< HEAD
     "@babel/core": "^7.17.10",
     "@babel/eslint-parser": "^7.17.0",
     "@babel/plugin-proposal-optional-chaining": "^7.16.7",
-    "eslint": "^8.14.0",
-    "eslint-config-airbnb-base": "^15.0.0",
-    "eslint-plugin-import": "^2.26.0",
-=======
     "eslint-config-airbnb-base": "^14.2.1",
     "eslint-plugin-import": "^2.14.0",
-    "eslint-plugin-prettier": "^3.3.0",
->>>>>>> 4e09e1bd
     "nodemon": "^2.0.16"
   },
   "engines": {
