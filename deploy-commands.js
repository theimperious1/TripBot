--- conflicted
+++ resolved
@@ -12,19 +12,11 @@
 const COMMANDS_PATH = path.resolve('src/commands');
 
 async function getCommands(commandType) {
-<<<<<<< HEAD
-  const files = await fs.readdir(path.resolve('src/commands'));
+  const files = await fs.readdir(path.join(COMMANDS_PATH, commandType));
   return files
     .filter(file => file.endsWith('.js') && !file.endsWith('index.js'))
     .map(file => require(`./src/commands/${commandType}/${file}`))
     .map(command => command.data.toJSON());
-=======
-    const files = await fs.readdir(path.join(COMMANDS_PATH, commandType));
-    return files
-        .filter(file => file.endsWith('.js') && !file.endsWith('index.js'))
-        .map(file => require(`./src/commands/${commandType}/${file}`))
-        .map(command => command.data.toJSON());
->>>>>>> 4e09e1bd
 }
 
 const rest = new REST({ version: '9' }).setToken(DISCORD_TOKEN);
