'use strict';

const path = require('path');
const { SlashCommandBuilder, time } = require('@discordjs/builders');
const { MessageActionRow, MessageButton } = require('discord.js');
<<<<<<< HEAD
const logger = require('../../utils/logger');
const template = require('../../utils/embed-template');
const { getUserInfo } = require('../../utils/get-user-info');

const { db } = global;
const PREFIX = path.parse(__filename).name;

const {
  users_db_name: usersDbName,
  channel_moderators_id: channelModeratorsId,
} = process.env;
=======
const logger = require('../../utils/logger.js');
const PREFIX = require('path').parse(__filename).name;
const template = require('../../utils/embed_template');
if (process.env.NODE_ENV !== 'production') {require('dotenv').config();}
const channel_moderators_id = process.env.channel_moderators;
const { get_user_info } = require('../../utils/get_user_info');
const { set_user_info } = require('../../utils/set_user_info');
>>>>>>> 4e09e1bd

// const mod_buttons = new MessageActionRow()
//     .addComponents(
//         new MessageButton()
//             .setCustomId('warnbtn')
//             .setLabel('Warn')
//             .setStyle('PRIMARY'),
//         new MessageButton()
//             .setCustomId('timeoutbtn')
//             .setLabel('Timeout')
//             .setStyle('SECONDARY'),
//         new MessageButton()
//             .setCustomId('kickbtn')
//             .setLabel('Kick')
//             .setStyle('SECONDARY'),
//         new MessageButton()
//             .setCustomId('banbtn')
//             .setLabel('Ban')
//             .setStyle('DANGER'),
//     );

const warnButtons = new MessageActionRow().addComponents(
  new MessageButton()
    .setCustomId('acknowledgebtn')
    .setLabel('I understand, it wont happen again!')
    .setStyle('PRIMARY'),
  new MessageButton()
    .setCustomId('refusalbtn')
    .setLabel('Nah, I do what I want!')
    .setStyle('DANGER'),
);

// const backButton = new MessageButton()
//     .setCustomId('previousbtn')
//     .setLabel('Previous')
//     .setStyle('DANGER');

// const forwardButton = new MessageButton()
//     .setCustomId('nextbtn')
//     .setLabel('Next')
//     .setStyle('SUCCESS');
// const buttonList = [
//     backButton,
//     forwardButton,
// ];

module.exports = {
  data: new SlashCommandBuilder()
    .setName('mod')
    .setDescription('Moderation actions!')
    .addSubcommand(subcommand => subcommand
      .setName('info')
      .setDescription('Info on a user')
      .addUserOption(option => option
        .setName('target')
        .setDescription('User to warn!')
        .setRequired(true)))
    .addSubcommand(subcommand => subcommand
      .setName('warn')
      .setDescription('Warn a user')
      .addUserOption(option => option
        .setName('target')
        .setDescription('User to warn!')
        .setRequired(true))
      .addStringOption(option => option
        .setName('reason')
        .setDescription('Reason for warn!')
        .setRequired(true)))
    .addSubcommand(subcommand => subcommand
      .setName('timeout')
      .setDescription('Timeout a user')
      .addUserOption(option => option
        .setName('target')
        .setDescription('User to timeout!')
        .setRequired(true))
      .addStringOption(option => option
        .setName('reason')
        .setDescription('Reason for timeout!')
        .setRequired(true))
      // eslint-disable-next-line
      // .addStringOption(option => option.setName('duration').setDescription('Duration of timeout!').setRequired(true))
      .addStringOption(option => option
        .setName('toggle')
        .setDescription('On off?')
        .addChoice('On', 'on')
        .addChoice('Off', 'off')
        .setRequired(true)))
    .addSubcommand(subcommand => subcommand
      .setName('kick')
      .setDescription('Kick a user')
      .addUserOption(option => option
        .setName('target')
        .setDescription('User to kick!')
        .setRequired(true))
      .addStringOption(option => option
        .setName('reason')
        .setDescription('Reason for kick!')
        .setRequired(true)))
    .addSubcommand(subcommand => subcommand
      .setName('ban')
      .setDescription('Ban a user')
      .addUserOption(option => option
        .setName('target')
        .setDescription('User to ban!')
        .setRequired(true))
      .addStringOption(option => option
        .setName('reason')
        .setDescription('Reason for ban!')
        .setRequired(true))
      // eslint-disable-next-line
      // .addStringOption(option => option.setName('duration').setDescription('Duration of ban!').setRequired(true))
      .addStringOption(option => option
        .setName('toggle')
        .setDescription('On off?')
        .addChoice('On', 'on')
        .addChoice('Off', 'off')
        .setRequired(true))),

  async execute(interaction) {
    const actor = interaction.member;
    logger.debug(`[${PREFIX}] Actor:`, actor);
    let command = interaction.options.getSubcommand();
    logger.debug(`[${PREFIX}] Command:`, command);
    let target = interaction.options.getMember('target');
    logger.debug(`[${PREFIX}] target:`, target);
    const toggle = interaction.options.getString('toggle');
    logger.debug(`[${PREFIX}] toggle:`, toggle);
    const reason = interaction.options.getString('reason');
    logger.debug(`[${PREFIX}] reason:`, reason);
    // const duration = interaction.options.getString('duration');
    // logger.debug(`[${PREFIX}] duration: ${duration}`);

    let color = '';
    let isMember = true;
    if (toggle === 'off') {
      if (command === 'ban') {
        target = interaction.options.getUser('target');
        isMember = false;
        logger.debug(`[${PREFIX}] target_user.id:`, target.id);
        const bans = await interaction.guild.bans.fetch();
        logger.debug(`[${PREFIX}] interaction.guild.bans.fetch():`, bans);
        command = 'unban';
        color = 'GREEN';
        await interaction.guild.bans.remove(target, reason);
        logger.debug(`[${PREFIX}] I unbanned ${target}!`);
      } else if (command === 'timeout') {
        target.timeout(0, reason);
        command = 'untimeout';
        color = 'GREEN';
        logger.debug(`[${PREFIX}] I untimed out ${target}!`);
      }
    }

    if (!target) {
      const embed = template.embedTemplate()
        .setColor('RED')
        .setDescription('target not found, are you sure they are in the server?');
      interaction.reply({ embeds: [embed], ephemeral: true });
      logger.debug(`[${PREFIX}] Target not found!`);
      return;
    }

<<<<<<< HEAD
    if (command === 'warn') {
      // Send a message to the target
      const warnEmbed = template.embedTemplate()
        .setColor('YELLOW')
        .setTitle('Warned!')
        .setDescription(`You have been warned by Team TripSit for ${reason}.\n\nPlease read the rules and be respectful of them.`);
      target.send({ embeds: [warnEmbed], components: [warnButtons] });
      color = 'BLUE';
      logger.debug(`[${PREFIX}] I warned ${target}!`);
    } else if (command === 'timeout') {
      // target.timeout(duration * 60 * 1000, reason);
      target.timeout(10, reason);
      color = 'YELLOW';
      logger.debug(`[${PREFIX}] I timed out ${target}!`);
    } else if (command === 'kick') {
      target.kick();
      color = 'ORANGE';
      logger.debug(`[${PREFIX}] I kicked ${target}!`);
    } else if (command === 'ban') {
      interaction.guild.members.ban(target, { days: 7, reason });
      color = 'RED';
      logger.debug(`[${PREFIX}] I banned ${target}!`);
    }

    if (command !== 'info') {
      // eslint-disable-next-line
      // const title = `I have ${command}ed ${target} ${duration ? `for ${duration}` : ''} ${reason ? `because ${reason}` : ''}`;
      const title = `I have ${command}ed ${target} ${reason ? `because ${reason}` : ''}`;
      const embed = template.embedTemplate()
        .setColor(color)
        .setDescription(title);
      interaction.reply({ embeds: [embed], ephemeral: true });
      logger.debug(`[${PREFIX}] I replied to ${interaction.member}!`);
    }

    const actorResults = getUserInfo(actor);
    const actorData = actorResults[0];
    const actorFbid = actorResults[1];
    const actorAction = `${command}_sent`;

    const [targetData, targetFbid] = getUserInfo(target);
    const targetAction = `${command}_received`;

    if ('mod_actions' in actorData) {
      actorData.mod_actions[actorAction] = (actorData.mod_actions[actorAction] || 0) + 1;
    } else actorData.mod_actions = { [actorAction]: 1 };

    if (actorFbid !== '') {
      logger.debug(`[${PREFIX}] Updating actor data`);
      await db.collection(usersDbName)
        .doc(actorFbid)
        .set(actorData)
        .catch(ex => {
          logger.error(`[${PREFIX}] Error updating actor data:`, ex);
          return Promise.reject(ex);
        });
    } else {
      logger.debug(`[${PREFIX}] Creating actor data`);
      await db.collection(usersDbName)
        .doc()
        .set(actorData)
        .catch(ex => {
          logger.error(`[${PREFIX}] Error creating actor data:`, ex);
          return Promise.reject(ex);
        });
    }

    if ('mod_actions' in targetData) {
      targetData.mod_actions[targetAction] = (targetData.mod_actions[targetAction] || 0) + 1;
    } else targetData.mod_actions = { [targetAction]: 1 };

    if (targetFbid !== '') {
      await db.collection(usersDbName)
        .doc(targetFbid)
        .set(targetData)
        .catch(ex => {
          logger.error(`[${PREFIX}] Error updating target data:`, ex);
          return Promise.reject(ex);
        });
    } else {
      logger.debug(`[${PREFIX}] Creating target data`);
      await db.collection(usersDbName)
        .doc()
        .set(targetData)
        .catch(ex => {
          logger.error(`[${PREFIX}] Error creating target data:`, ex);
          return Promise.reject(ex);
        });
    }
=======
        // Extract actor data
        const actor_results = await get_user_info(actor);
        const actor_data = actor_results[0];
        const actor_action = `${command}_sent`;

        // Transfor actor data
        if ('mod_actions' in actor_data) {
            actor_data.mod_actions[actor_action] = (actor_data.mod_actions[actor_action] || 0) + 1;
        }
        else {
            actor_data.mod_actions = { [actor_action]: 1 };
        }

        // Load actor data
        await set_user_info(actor_results[1], actor_data);

        // Extract target data
        const target_results = await get_user_info(target);
        const target_data = target_results[0];
        const target_action = `${command}_received`;

        // Transform taget data
        if ('mod_actions' in target_data) {
            target_data.mod_actions[target_action] = (target_data.mod_actions[target_action] || 0) + 1;
        }
        else {
            target_data.mod_actions = { [target_action]: 1 };
        }

        // Load target data
        await set_user_info(target_results[1], target_data);
>>>>>>> 4e09e1bd

    // eslint-disable-next-line
    // const title = `${actor} ${command}ed ${target} ${duration ? `for ${duration}` : ''} ${reason ? `because ${reason}` : ''}`;
    const title = `${actor} ${command}ed ${target} ${reason ? `because ${reason}` : ''}`;
    // const book = [];
    const targetEmbed = template.embedTemplate()
      .setColor('BLUE')
      .setDescription(title)
      .addFields(
        { name: 'Username', value: `${isMember ? target.user.username : target.username}#${isMember ? target.user.discriminator : target.discriminator}`, inline: true },
        { name: 'Nickname', value: `${target.nickname}`, inline: true },
        { name: 'ID', value: `${isMember ? target.user.id : target.id}`, inline: true },
      )
      .addFields(
        { name: 'Account created', value: `${isMember ? time(target.user.createdAt, 'R') : time(target.createdAt, 'R')}`, inline: true },
        { name: 'Joined', value: `${time(target.joinedAt, 'R')}`, inline: true },
        { name: 'Timeout until', value: `${time(target.communicationDisabledUntil, 'R')}`, inline: true },
      )
      .addFields(
        { name: 'Pending', value: `${target.pending}`, inline: true },
        { name: 'Moderatable', value: `${target.moderatable}`, inline: true },
        { name: 'Muted', value: `${isMember ? target.isCommunicationDisabled() : 'banned'}`, inline: true },
      )
      .addFields(
        { name: 'Manageable', value: `${target.manageable}`, inline: true },
        { name: 'Bannable', value: `${target.bannable}`, inline: true },
        { name: 'Kickable', value: `${target.kickable}`, inline: true },
      )
      .addFields(
        { name: '# of Reports', value: `${targetData.reports_recv ? targetData.reports_recv : 0}`, inline: true },
        { name: '# of Timeouts', value: `${targetData.timeout_recv ? targetData.timeout_recv : 0}`, inline: true },
        { name: '# of Warns', value: `${targetData.warn_recv ? targetData.warn_recv : 0}`, inline: true },
      )
      .addFields(
        { name: '# of Kicks', value: `${targetData.kick_recv ? targetData.kick_recv : 0}`, inline: true },
        { name: '# of Bans', value: `${targetData.ban_recv ? targetData.ban_recv : 0}`, inline: true },
        { name: '# of Fucks to give', value: '0', inline: true },
      );
    // book.push(target_embed);

    // const actor_embed = template.embedTemplate()
    //     .setColor('BLUE')
    //     .setDescription(title)
    //     .addFields(
    // eslint-disable-next-line
    //         { name: 'Username', value: `${is_member ? actor.user.username : actor.username }#${is_member ? actor.user.discriminator : actor.discriminator}`, inline: true },
    //         { name: 'Nickname', value: `${actor.nickname}`, inline: true },
    //         { name: 'ID', value: `${is_member ? actor.user.id : actor.id}`, inline: true },
    //     )
    //     .addFields(
    // eslint-disable-next-line
    //         { name: 'Account created', value: `${is_member ? time(actor.user.createdAt, 'R') : time(actor.createdAt, 'R')}`, inline: true },
    //         { name: 'Joined', value: `${time(actor.joinedAt, 'R')}`, inline: true },
    // eslint-disable-next-line
    //         { name: 'Timeout until', value: `${time(actor.communicationDisabledUntil, 'R')}`, inline: true },
    //     )
    //     .addFields(
    //         { name: 'Pending', value: `${actor.pending}`, inline: true },
    //         { name: 'Moderatable', value: `${actor.moderatable}`, inline: true },
    //         { name: 'Muted', value: `${actor.isCommunicationDisabled()}`, inline: true },
    //     )
    //     .addFields(
    //         { name: 'Manageable', value: `${actor.manageable}`, inline: true },
    //         { name: 'Bannable', value: `${actor.bannable}`, inline: true },
    //         { name: 'Kickable', value: `${actor.kickable}`, inline: true },
    //     )
    //     .addFields(
    //         { name: '# of Reports', value: `${actor_data['reports_recv']}`, inline: true },
    //         { name: '# of Timeouts', value: `${actor_data['timeout_recv']}`, inline: true },
    //         { name: '# of Warns', value: `${actor_data['warn_recv']}`, inline: true },
    //     )
    //     .addFields(
    //         { name: '# of Kicks', value: `${actor_data['kick_recv']}`, inline: true },
    //         { name: '# of Bans', value: `${actor_data['ban_recv']}`, inline: true },
    //         { name: '# of Fucks to give', value: '0', inline: true },
    //     );
    // book.push(actor_embed);

    // if (book.length > 0) {
    //     if (command == 'info') {
    //         interaction.reply({ embeds: [target_embed], ephemeral: true });
    //         return;
    //     }
    //     const mod_chan = interaction.client.channels.cache.get(channel_moderators_id);
    //     // mod_chan.send(paginationEmbed(interaction, book, page_buttons));
    //     // mod_chan.send({ embeds: [target_embed] });
    //     // mod_chan.send(paginationEmbed(interaction, book, buttonList));
    //     // mod_chan.send({ embeds: [paginationEmbed(interaction, book, buttonList)] });
    //     return;
    // }
    // else {
    //     const embed = template.embedTemplate()
    //         .setDescription('Done!');
    //     return interaction.reply({ embeds: [embed] });
    // }

    if (command === 'info') {
      // interaction.reply({ embeds: [target_embed], ephemeral: true, components: [mod_buttons] });
      interaction.reply({ embeds: [targetEmbed], ephemeral: true });
      logger.debug(`${PREFIX} replied to user ${interaction.member.user.name} with info about ${target.user.name}`);
      logger.debug(`[${PREFIX}] finished!`);
      return;
    }
    logger.debug(`${PREFIX} channel_moderators_id: ${channelModeratorsId}`);
    const modChan = interaction.client.channels.cache.get(channelModeratorsId);
    // mod_chan.send({ embeds: [target_embed], components: [mod_buttons] });
    modChan.send({ embeds: [targetEmbed] });
    logger.debug(`${PREFIX} send a message to the moderators room`);
    logger.debug(`[${PREFIX}] finished!`);
  },
};<|MERGE_RESOLUTION|>--- conflicted
+++ resolved
@@ -2,28 +2,14 @@
 
 const path = require('path');
 const { SlashCommandBuilder, time } = require('@discordjs/builders');
-const { MessageActionRow, MessageButton } = require('discord.js');
-<<<<<<< HEAD
 const logger = require('../../utils/logger');
 const template = require('../../utils/embed-template');
 const { getUserInfo } = require('../../utils/get-user-info');
-
-const { db } = global;
+const { setUserInfo } = require('../../utils/set-user-info');
+
 const PREFIX = path.parse(__filename).name;
 
-const {
-  users_db_name: usersDbName,
-  channel_moderators_id: channelModeratorsId,
-} = process.env;
-=======
-const logger = require('../../utils/logger.js');
-const PREFIX = require('path').parse(__filename).name;
-const template = require('../../utils/embed_template');
-if (process.env.NODE_ENV !== 'production') {require('dotenv').config();}
-const channel_moderators_id = process.env.channel_moderators;
-const { get_user_info } = require('../../utils/get_user_info');
-const { set_user_info } = require('../../utils/set_user_info');
->>>>>>> 4e09e1bd
+const { channel_moderators_id: channelModeratorsId } = process.env;
 
 // const mod_buttons = new MessageActionRow()
 //     .addComponents(
@@ -45,16 +31,16 @@
 //             .setStyle('DANGER'),
 //     );
 
-const warnButtons = new MessageActionRow().addComponents(
-  new MessageButton()
-    .setCustomId('acknowledgebtn')
-    .setLabel('I understand, it wont happen again!')
-    .setStyle('PRIMARY'),
-  new MessageButton()
-    .setCustomId('refusalbtn')
-    .setLabel('Nah, I do what I want!')
-    .setStyle('DANGER'),
-);
+// const warnButtons = new MessageActionRow().addComponents(
+//   new MessageButton()
+//     .setCustomId('acknowledgebtn')
+//     .setLabel('I understand, it wont happen again!')
+//     .setStyle('PRIMARY'),
+//   new MessageButton()
+//     .setCustomId('refusalbtn')
+//     .setLabel('Nah, I do what I want!')
+//     .setStyle('DANGER'),
+// );
 
 // const backButton = new MessageButton()
 //     .setCustomId('previousbtn')
@@ -186,129 +172,35 @@
       return;
     }
 
-<<<<<<< HEAD
-    if (command === 'warn') {
-      // Send a message to the target
-      const warnEmbed = template.embedTemplate()
-        .setColor('YELLOW')
-        .setTitle('Warned!')
-        .setDescription(`You have been warned by Team TripSit for ${reason}.\n\nPlease read the rules and be respectful of them.`);
-      target.send({ embeds: [warnEmbed], components: [warnButtons] });
-      color = 'BLUE';
-      logger.debug(`[${PREFIX}] I warned ${target}!`);
-    } else if (command === 'timeout') {
-      // target.timeout(duration * 60 * 1000, reason);
-      target.timeout(10, reason);
-      color = 'YELLOW';
-      logger.debug(`[${PREFIX}] I timed out ${target}!`);
-    } else if (command === 'kick') {
-      target.kick();
-      color = 'ORANGE';
-      logger.debug(`[${PREFIX}] I kicked ${target}!`);
-    } else if (command === 'ban') {
-      interaction.guild.members.ban(target, { days: 7, reason });
-      color = 'RED';
-      logger.debug(`[${PREFIX}] I banned ${target}!`);
-    }
-
-    if (command !== 'info') {
-      // eslint-disable-next-line
-      // const title = `I have ${command}ed ${target} ${duration ? `for ${duration}` : ''} ${reason ? `because ${reason}` : ''}`;
-      const title = `I have ${command}ed ${target} ${reason ? `because ${reason}` : ''}`;
-      const embed = template.embedTemplate()
-        .setColor(color)
-        .setDescription(title);
-      interaction.reply({ embeds: [embed], ephemeral: true });
-      logger.debug(`[${PREFIX}] I replied to ${interaction.member}!`);
-    }
-
-    const actorResults = getUserInfo(actor);
+    // Extract actor data
+    const actorResults = await getUserInfo(actor);
     const actorData = actorResults[0];
-    const actorFbid = actorResults[1];
     const actorAction = `${command}_sent`;
 
-    const [targetData, targetFbid] = getUserInfo(target);
-    const targetAction = `${command}_received`;
-
+    // Transfor actor data
     if ('mod_actions' in actorData) {
       actorData.mod_actions[actorAction] = (actorData.mod_actions[actorAction] || 0) + 1;
-    } else actorData.mod_actions = { [actorAction]: 1 };
-
-    if (actorFbid !== '') {
-      logger.debug(`[${PREFIX}] Updating actor data`);
-      await db.collection(usersDbName)
-        .doc(actorFbid)
-        .set(actorData)
-        .catch(ex => {
-          logger.error(`[${PREFIX}] Error updating actor data:`, ex);
-          return Promise.reject(ex);
-        });
     } else {
-      logger.debug(`[${PREFIX}] Creating actor data`);
-      await db.collection(usersDbName)
-        .doc()
-        .set(actorData)
-        .catch(ex => {
-          logger.error(`[${PREFIX}] Error creating actor data:`, ex);
-          return Promise.reject(ex);
-        });
-    }
-
+      actorData.mod_actions = { [actorAction]: 1 };
+    }
+
+    // Load actor data
+    await setUserInfo(actorResults[1], actorData);
+
+    // Extract target data
+    const targetResults = await getUserInfo(target);
+    const targetData = targetResults[0];
+    const targetAction = `${command}_received`;
+
+    // Transform taget data
     if ('mod_actions' in targetData) {
       targetData.mod_actions[targetAction] = (targetData.mod_actions[targetAction] || 0) + 1;
-    } else targetData.mod_actions = { [targetAction]: 1 };
-
-    if (targetFbid !== '') {
-      await db.collection(usersDbName)
-        .doc(targetFbid)
-        .set(targetData)
-        .catch(ex => {
-          logger.error(`[${PREFIX}] Error updating target data:`, ex);
-          return Promise.reject(ex);
-        });
     } else {
-      logger.debug(`[${PREFIX}] Creating target data`);
-      await db.collection(usersDbName)
-        .doc()
-        .set(targetData)
-        .catch(ex => {
-          logger.error(`[${PREFIX}] Error creating target data:`, ex);
-          return Promise.reject(ex);
-        });
-    }
-=======
-        // Extract actor data
-        const actor_results = await get_user_info(actor);
-        const actor_data = actor_results[0];
-        const actor_action = `${command}_sent`;
-
-        // Transfor actor data
-        if ('mod_actions' in actor_data) {
-            actor_data.mod_actions[actor_action] = (actor_data.mod_actions[actor_action] || 0) + 1;
-        }
-        else {
-            actor_data.mod_actions = { [actor_action]: 1 };
-        }
-
-        // Load actor data
-        await set_user_info(actor_results[1], actor_data);
-
-        // Extract target data
-        const target_results = await get_user_info(target);
-        const target_data = target_results[0];
-        const target_action = `${command}_received`;
-
-        // Transform taget data
-        if ('mod_actions' in target_data) {
-            target_data.mod_actions[target_action] = (target_data.mod_actions[target_action] || 0) + 1;
-        }
-        else {
-            target_data.mod_actions = { [target_action]: 1 };
-        }
-
-        // Load target data
-        await set_user_info(target_results[1], target_data);
->>>>>>> 4e09e1bd
+      targetData.mod_actions = { [targetAction]: 1 };
+    }
+
+    // Load target data
+    await setUserInfo(targetResults[1], targetData);
 
     // eslint-disable-next-line
     // const title = `${actor} ${command}ed ${target} ${duration ? `for ${duration}` : ''} ${reason ? `because ${reason}` : ''}`;
