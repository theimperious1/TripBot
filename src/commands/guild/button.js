--- conflicted
+++ resolved
@@ -3,83 +3,45 @@
 const path = require('path');
 const { SlashCommandBuilder } = require('@discordjs/builders');
 const { MessageButton, MessageActionRow } = require('discord.js');
-<<<<<<< HEAD
+const { stripIndents } = require('common-tags');
 const logger = require('../../utils/logger');
 
 const PREFIX = path.parse(__filename).name;
+
+const channelDrugQuestionsId = process.env.channel_drugquestions;
+const channelSanctuaryId = process.env.channel_sanctuary;
+const channelGeneralId = process.env.channel_general;
 
 module.exports = {
   data: new SlashCommandBuilder()
     .setName('button')
     .setDescription('Creates a TripSitMe button!'),
+  async execute(interaction) {
+    const channelQuestions = interaction.client.channels.cache.get(channelDrugQuestionsId);
+    const channelSanctuary = interaction.client.channels.cache.get(channelSanctuaryId);
+    const channelGeneral = interaction.client.channels.cache.get(channelGeneralId);
 
-  async execute(interaction) {
-    const buttonText = `
-      Welcome to the TripSit room!\n\n\
-      **Right now this room is not actively monitored by TripSit staff.**\n\n\
-      **If you need assistance please go to  https://chat.tripsit.me to find our IRC channels!**\n\n\
-      If you're okay with things being slower you can click the button below:\n\n\
-      This will create a new thread and alert our team that you need assistance, and the community may come to help!\n\n\
-      For general questions/advice try the #drug-questions room!
-    `;
-
-    // Create a new button embed
-    const row = new MessageActionRow().addComponents(
-      new MessageButton()
-        .setCustomId('tripsitme')
-        .setLabel('I need assistance!')
-        .setStyle('DANGER'),
-      new MessageButton()
-        .setCustomId('imgood')
-        .setLabel('I no longer need assistance!')
-        .setStyle('PRIMARY'),
-    );
-
-    // Create a new button
-    await interaction.reply({
-      content: buttonText,
-      components: [row],
-    });
-=======
-const { stripIndents } = require('common-tags');
-const logger = require('../../utils/logger.js');
-const PREFIX = require('path').parse(__filename).name;
-if (process.env.NODE_ENV !== 'production') {require('dotenv').config();}
-const channel_drugquestions_id = process.env.channel_drugquestions;
-const channel_sanctuary_id = process.env.channel_sanctuary;
-const channel_general_id = process.env.channel_general;
-
-module.exports = {
-    data: new SlashCommandBuilder()
-        .setName('button')
-        .setDescription('Creates a TripSitMe button!'),
-    async execute(interaction) {
-        const channel_questions = interaction.client.channels.cache.get(channel_drugquestions_id);
-        const channel_sanctuary = interaction.client.channels.cache.get(channel_sanctuary_id);
-        const channel_general = interaction.client.channels.cache.get(channel_general_id);
-
-        const buttonText = stripIndents`Welcome to the TripSit room!\n
-        Questions on drugs? Make a thread in ${channel_questions}!\n
-        Don't need immediate help but want a peaceful chat? Come to ${channel_sanctuary}!\n
+    const buttonText = stripIndents`Welcome to the TripSit room!\n
+        Questions on drugs? Make a thread in ${channelQuestions}!\n
+        Don't need immediate help but want a peaceful chat? Come to ${channelSanctuary}!\n
         **Under the influence of something and need help? Click the buttom below!**
         This will create a new thread and alert the community that you need assistance!
         🛑 Please do not message helpers or tripsitters directly! 🛑\n
-        All other topics of conversation are welcome in ${channel_general}!\n
+        All other topics of conversation are welcome in ${channelGeneral}!\n
         Stay safe!`;
 
-        // Create a new button embed
-        const row = new MessageActionRow()
-            .addComponents(
-                new MessageButton()
-                    .setCustomId('tripsitme')
-                    .setLabel('I need assistance!')
-                    .setStyle('PRIMARY'),
-                // new MessageButton()
-                //     .setCustomId('imgood')
-                //     .setLabel('I no longer need assistance!')
-                //     .setStyle('PRIMARY'),
-            );
->>>>>>> 4e09e1bd
+    // Create a new button embed
+    const row = new MessageActionRow()
+      .addComponents(
+        new MessageButton()
+          .setCustomId('tripsitme')
+          .setLabel('I need assistance!')
+          .setStyle('PRIMARY'),
+        // new MessageButton()
+        //     .setCustomId('imgood')
+        //     .setLabel('I no longer need assistance!')
+        //     .setStyle('PRIMARY'),
+      );
 
     logger.debug(`[${PREFIX}] finished!`);
   },
