'use strict';

const path = require('path');
const { SlashCommandBuilder } = require('@discordjs/builders');
const logger = require('../../utils/logger');
const template = require('../../utils/embed-template');
const { getUserInfo, setUserInfo } = require('../../utils/firebase');
<<<<<<< HEAD
// const currentExperience = require('../../assets/exp.json');
=======
const currentExperience = require('../../assets/exp.json');
>>>>>>> d55b0cdd

const PREFIX = path.parse(__filename).name;

const { db } = global;
const {
  discordGuildId,
  firebaseUserDbName,
} = require('../../../env');

// eslint-disable-next-line no-unused-vars
async function updateLocal() {
  const userDb = [];
  if (db !== undefined) {
    // Get user information
    const snapshotUser = await db.collection(firebaseUserDbName).get();
    snapshotUser.forEach(doc => {
      userDb.push({
        key: doc.id,
        value: doc.data(),
      });
    });
  }
  Object.assign(global, { userDb });
  logger.debug(`[${PREFIX}] User database loaded.`);
}

// eslint-disable-next-line no-unused-vars
async function backup() {
  logger.debug(`[${PREFIX}] Backing up from 'users' to 'users_dev'`);

  async function deleteQueryBatch(query, resolve) {
    const snapshot = await query.get();

    const batchSize = snapshot.size;
    if (batchSize === 0) {
      // When there are no documents left, we are done
      resolve();
      return;
    }

    // Delete documents in a batch
    const batch = db.batch();
    snapshot.docs.forEach(doc => {
      batch.delete(doc.ref);
    });
    await batch.commit();

    // Recurse on the next process tick, to avoid
    // exploding the stack.
    process.nextTick(() => {
      deleteQueryBatch(query, resolve);
    });
  }

  async function deleteCollection(collectionPath) {
    // const collectionRef = db.collection(collectionPath);
    // const query = collectionRef.orderBy('__name__').limit(batchSize);
    const query = db.collection(collectionPath);

    return new Promise((resolve, reject) => {
      deleteQueryBatch(query, resolve).catch(reject);
    });
  }

  await deleteCollection('users_dev', 100).catch(err => logger.error(err));

  const users = await db.collection('users').get();
  users.forEach(async doc => {
    await db.collection('users_dev').doc(doc.id).set(doc.data());
  });
  logger.debug(`[${PREFIX}] Done backing up!`);
}

// eslint-disable-next-line no-unused-vars
async function removeEvents(interaction) {
  // Get the guild
  const guildTripsit = interaction.client.guilds.cache.get(discordGuildId);
  // eslint-disable-next-line
  for (const doc of global.userDb) {
    const discordData = doc.value.discord;
    // logger.debug(`[${PREFIX}] member: ${member.username}`);
    // if (doc.value.reminders) {
    //   if (Object.keys(doc.value.reminders).length > 0) {
    //     // eslint-disable-next-line
    //     for (const reminderDate of Object.keys(doc.value.reminders)) {
    //       // Extract actor data
    //       // eslint-disable-next-line
    //       const [actorData, actorFbid] = await getUserInfo(member);
    //       // Transform actor data
    //       delete actorData.reminders[reminderDate];
    //       // // Load actor data
    //       setUserInfo(actorFbid, actorData);
    //     }
    //   }
    // }
    if (discordData) {
      if (discordData.lastHelpedThreadId) {
        logger.debug(`[${PREFIX}] Deleting ${discordData.username}'s lastHelpedThreadId ${discordData.lastHelpedThreadId}`);
        let member = {};
        try {
          // eslint-disable-next-line
          // logger.debug(`[${PREFIX}] Getting member ${discordData.id} from guild ${guildTripsit.name}`);
          // eslint-disable-next-line
          member = await guildTripsit.members.fetch(discordData.id);
        } catch (err) {
          // eslint-disable-next-line
          // logger.info(`[${PREFIX}] Error getting member ${discordData.id} from guild ${guildTripsit.name}, did they quit?`);
          // logger.debug(err);
          try {
            // logger.debug(`[${PREFIX}] Getting user ${discordData.id} object`);
            // eslint-disable-next-line
            member = await interaction.client.users.fetch(discordData.id);
          } catch (err2) {
            // logger.debug(`[${PREFIX}] Error getting user ${discordData.id} object`);
            logger.debug(err2);
            return;
          }
        }
        logger.debug(`[${PREFIX}] member: ${member.username}`);

        // Extract actor data
        // eslint-disable-next-line
        const [actorData, actorFbid] = await getUserInfo(member);

        // Transform actor data
        actorData.discord.lastHelpedMetaThreadId = null;
        actorData.discord.lastHelpedThreadId = null;

        // Load actor data
        setUserInfo(actorFbid, actorData);
      }
      if (discordData.lastSetMindsetDate) {
        logger.debug(`[${PREFIX}] Deleting ${discordData.username}'s lastHelpedThreadId ${discordData.lastHelpedThreadId}`);
        let member = {};
        try {
          // eslint-disable-next-line
          // logger.debug(`[${PREFIX}] Getting member ${discordData.id} from guild ${guildTripsit.name}`);
          // eslint-disable-next-line
          member = await guildTripsit.members.fetch(discordData.id);
        } catch (err) {
          // eslint-disable-next-line
          // logger.info(`[${PREFIX}] Error getting member ${discordData.id} from guild ${guildTripsit.name}, did they quit?`);
          // logger.debug(err);
          try {
            // logger.debug(`[${PREFIX}] Getting user ${discordData.id} object`);
            // eslint-disable-next-line
            member = await interaction.client.users.fetch(discordData.id);
          } catch (err2) {
            // logger.debug(`[${PREFIX}] Error getting user ${discordData.id} object`);
            logger.debug(err2);
            return;
          }
        }
        logger.debug(`[${PREFIX}] member: ${member.username}`);
        // Extract actor data
        // eslint-disable-next-line
        const [actorData, actorFbid] = await getUserInfo(member);

        // Transform actor data
        actorData.discord.lastSetMindset = null;
        actorData.discord.lastSetMindsetDate = null;

        // Load actor data
        setUserInfo(actorFbid, actorData);
      }
    }
  }

  const userDb = [];
  if (db !== undefined) {
    // Get user information
    const snapshotUser = await db.collection(firebaseUserDbName).get();
    snapshotUser.forEach(doc => {
      userDb.push({
        key: doc.id,
        value: doc.data(),
      });
    });
  }
  Object.assign(global, { userDb });
}

<<<<<<< HEAD
// async function experience() {
//   logger.debug(`[${PREFIX}] Converting experience!`);

//   // Loop through everything in currentExperience and print the name
//   // eslint-disable-next-line
//   const users = await db.collection('users').get();
//   logger.debug(`[${PREFIX}] Found ${users.size} users!`);

//   for (let i = 0; i < users.size; i += 1) {
//     const doc = users.docs[i];
//     const userData = doc.data();
//     if (userData.discord) {
//       logger.debug(`[${PREFIX}] Importing ${userData.discord.username}`);
//       for (let j = 0; j < currentExperience.length; j += 1) {
//         const record = currentExperience[j];
//         const recordName = record.Name;
//         const recordMessages = parseInt(record.Messages.replace(/,/g, ''), 10);
//         const recordExp = parseInt(record.Experience.replace(/,/g, ''), 10);
//         const recordLevel = parseInt(record.Level, 10);
//         if (userData.discord.username === recordName) {
//           logger.debug(`[${PREFIX}] ${recordName} - Lv
// ${recordLevel} sent ${recordMessages} messages for ${recordExp} exp`);
//           if (userData.discord.username !== 'MoonBear') { continue; }
//           logger.debug(`[${PREFIX}] Updating user ${userData.discord.username}!`);
//           // logger.debug(`[${PREFIX}] doc: ${JSON.stringify(userData, null, 2)}`);
//           if (userData.discord.messages) {
//             userData.discord.messages['0'] = {
//               count: recordMessages,
//               lastMessageDate: 0,
//             };
//           }
//           userData.experience = {
//             general: {
//               level: recordLevel,
//               levelExpPoints: 0,
//               totalExpPoints: recordExp,
//               lastMessageDate: 0,
//             },
//             tripsitter: {
//               level: 0,
//               levelExpPoints: 0,
//               totalExpPoints: 0,
//               lastMessageDate: 0,
//             },
//           };
//           delete userData.discord.experience;
//           db.collection('users').doc(doc.id).set(userData);
//           break;
//         }
//       }
//     } else {
//       logger.debug(`[${PREFIX}] doc: ${JSON.stringify(userData, null, 2)}`);
//     }
//   }
// }
=======
async function experience() {
  logger.debug(`[${PREFIX}] Converting experience!`);

  // Loop through everything in currentExperience and print the name
  // eslint-disable-next-line
  const users = await db.collection('users_dev').get();
  logger.debug(`[${PREFIX}] Found ${users.size} users!`);

  for (let i = 0; i < users.size; i += 1) {
    const doc = users.docs[i];
    const userData = doc.data();
    if (userData.discord) {
      logger.debug(`[${PREFIX}] Importing ${userData.discord.username}`);
      for (let j = 0; j < currentExperience.length; j += 1) {
        const record = currentExperience[j];
        const recordName = record.Name;
        const recordMessages = parseInt(record.Messages.replace(/,/g, ''), 10);
        const recordExp = parseInt(record.Experience.replace(/,/g, ''), 10);
        const recordLevel = parseInt(record.Level, 10);
        if (userData.discord.username === recordName) {
          logger.debug(`[${PREFIX}] ${recordName} - Lv ${recordLevel} sent ${recordMessages} messages for ${recordExp} exp`);
          if (userData.discord.username !== 'MoonBear') { continue; }
          logger.debug(`[${PREFIX}] Updating user ${userData.discord.username}!`);
          // logger.debug(`[${PREFIX}] doc: ${JSON.stringify(userData, null, 2)}`);
          if (userData.discord.messages) {
            userData.discord.messages['0'] = {
              count: recordMessages,
              lastMessageDate: 0,
            };
          }
          userData.experience = {
            general: {
              level: recordLevel,
              levelExpPoints: 0,
              totalExpPoints: recordExp,
              lastMessageDate: 0,
            },
            tripsitter: {
              level: 0,
              levelExpPoints: 0,
              totalExpPoints: 0,
              lastMessageDate: 0,
            },
          };
          delete userData.discord.experience;
          db.collection('users_dev').doc(doc.id).set(userData);
          break;
        }
      }
    } else {
      logger.debug(`[${PREFIX}] doc: ${JSON.stringify(userData, null, 2)}`);
    }
  }
}
>>>>>>> d55b0cdd
module.exports = {
  data: new SlashCommandBuilder()
    .setName('db')
    .setDescription('Clean the DB!')
    .addSubcommand(subcommand => subcommand
      .setDescription('Refresh the local db from the remote firebase db')
      .setName('refresh'))
    .addSubcommand(subcommand => subcommand
      .setDescription('Removes all timed events from the db')
      .setName('remove_events'))
    .addSubcommand(subcommand => subcommand
      .setDescription('Takes a copy of production firebase')
      .setName('backup'))
    .addSubcommand(subcommand => subcommand
      .setDescription('Converts to new exp system')
      .setName('experience')),
  async execute(interaction) {
    const command = interaction.options.getSubcommand();
    logger.debug(`[${PREFIX}] Command: ${command}`);

    if (command === 'refresh') {
      await updateLocal();
    } else if (command === 'remove_events') {
      await removeEvents(interaction);
    } else if (command === 'backup') {
      await backup();
<<<<<<< HEAD
=======
    } else if (command === 'experience') {
      await experience();
>>>>>>> d55b0cdd
    }
    // else if (command === 'experience') {
    //   await experience();
    // }

    // async function emojinameFix() {
    //   logger.debug(`[${PREFIX}] emojinameFix`);
    //   const users = await db.collection('users').get();
    //   logger.debug(`[${PREFIX}] Found ${users.size} users!`);
    //   users.forEach(async user => {
    //     const userKey = user.id;
    //     const userValue = user.data();
    //     const userData = userValue;
    //     // logger.debug(`[${PREFIX}] Cleaning user ${userValue.accountName}!`);
    //     // logger.debug(`[${PREFIX}] doc: ${JSON.stringify(doc, null, 2)}`);
    //     if (userValue.discord) {
    //       if (userValue.discord.karma_given) {
    //         if (userValue.discord.karma_given['<:ts_up:958721361587630210>']) {
    //           const oldKarma = userValue.discord.karma_given['<:ts_up:958721361587630210>'];
    //           const newKarma = userValue.discord.karma_given['<:ts_voteup:958721361587630210>'];
    //           const finalKarma = newKarma ? oldKarma + newKarma : oldKarma;
    //           userData.discord.karma_given['<:ts_voteup:958721361587630210>'] = finalKarma;
    //           delete userData.discord.karma_given['<:ts_up:958721361587630210>'];
    //         }
    //         if (userValue.discord.karma_given['<:ts_down:960161563849932892>']) {
    //           const oldKarma = userValue.discord.karma_given['<:ts_down:960161563849932892>'];
    //           const newKarma = userValue.discord.karma_given[
    // '<:ts_votedown:960161563849932892>'];
    //           const finalKarma = newKarma ? oldKarma + newKarma : oldKarma;
    //           userData.discord.karma_given['<:ts_votedown:960161563849932892>'] = finalKarma;
    //           delete userData.discord.karma_given['<:ts_down:960161563849932892>'];
    //         }
    //       }
    //       if (userValue.discord.karma_received) {
    //         if (userValue.discord.karma_received['<:ts_up:958721361587630210>']) {
    //           const oldKarma = userValue.discord.karma_received['<:ts_up:958721361587630210>'];
    //           const newKarma = userValue.discord.karma_received[
    // '<:ts_voteup:958721361587630210>'];
    //           const finalKarma = newKarma ? oldKarma + newKarma : oldKarma;
    //           userData.discord.karma_received['<:ts_voteup:958721361587630210>'] = finalKarma;
    //           delete userData.discord.karma_received['<:ts_up:958721361587630210>'];
    //         }
    //         if (userValue.discord.karma_received['<:ts_down:960161563849932892>']) {
    //           const oldKarma = userValue.discord.karma_received['<:ts_down:960161563849932892>'];
    //           const newKarma = userValue.discord.karma_received[
    // '<:ts_votedown:960161563849932892>'];
    //           const finalKarma = newKarma ? oldKarma + newKarma : oldKarma;
    //           userData.discord.karma_received['<:ts_votedown:960161563849932892>'] = finalKarma;
    //           delete userData.discord.karma_received['<:ts_down:960161563849932892>'];
    //         }
    //       }
    //       db.collection('users').doc(userKey).set(userData);
    //     }
    //     logger.debug(`[${PREFIX}] Done cleaning karma!`);
    //   });
    // }
    // await emojinameFix();
    // async function karmaFix() {
    //   logger.debug(`[${PREFIX}] Cleaning karma`);
    //   const users = await db.collection('users').get();
    //   logger.debug(`[${PREFIX}] Found ${users.size} users!`);
    //   // users.forEach(async doc => {
    //   for (let i = 0; i < users.size; i += 1) {
    //     // logger.debug(`[${PREFIX}] Cleaning user ${i}!`);
    //     const doc = users.docs[i];
    //     // logger.debug(`[${PREFIX}] doc: ${JSON.stringify(doc, null, 2)}`);
    //     if (!doc.data().discord) {
    //       if (doc.data().karma_recieved) {
    //         const userData = doc.data();
    //         logger.debug(`[${PREFIX}] Updating user ${userData.discord_username}!`);
    //         // logger.debug(`[${PREFIX}] userData1 ${JSON.stringify(userData, null, 2)}!`);
    //         if (userData.karma_recieved) {
    //           userData.karma_received = userData.karma_recieved;
    //           delete userData.karma_recieved;
    //           // logger.debug(`[${PREFIX}] userData2 ${JSON.stringify(userData, null, 2)}!`);
    //           db.collection('users').doc(doc.id).set(userData);
    //         }
    //       }
    //     }
    //   }
    //   logger.debug(`[${PREFIX}] Done cleaning karma!`);
    // }
    // await karmaFix();

    // async function discordTransition() {
    //   logger.debug(`[${PREFIX}] Cleaning Discord DB...`);
    //   const users = await db.collection('users').get();
    //   logger.debug(`[${PREFIX}] Found ${users.size} users!`);
    //   // users.forEach(async doc => {
    //   for (let i = 0; i < users.size; i += 1) {
    //     logger.debug(`[${PREFIX}] Cleaning user ${i}!`);
    //     const doc = users.docs[i];
    //     // logger.debug(`[${PREFIX}] doc: ${JSON.stringify(doc, null, 2)}`);
    //     if (!doc.data().discord) {
    //       const userData = doc.data();
    //       // logger.debug(`[${PREFIX}] Updating user ${userData.discord_username}!`);
    //       // logger.debug(`[${PREFIX}] userData1 ${JSON.stringify(userData, null, 2)}!`);
    //       userData.name = userData.discord_username;
    //       if (userData.discord_discriminator) {
    //         userData.discord = {
    //           id: userData.discord_id ? userData.discord_id : '',
    //           username: userData.discord_username ? userData.discord_username : '',
    //           discriminator: userData.discord_discriminator
    //             ? userData.discord_discriminator
    //             : '',
    //           karma_given: userData.karma_given ? userData.karma_given : {},
    //           karma_received: userData.karma_received ? userData.karma_received : {},
    //           lastHelpedDate: userData.lasHelpedDate ? userData.lasHelpedDate : '',
    //           lastHelpedMetaThreadId: userData.lastHelpedMetaThreadId
    //             ? userData.lastHelpedMetaThreadId
    //             : '',
    //           lastHelpedThreadId: userData.lastHelpedThreadId ? userData.lastHelpedThreadId : '',
    //           modActions: userData.mod_actions ? userData.mod_actions : {},
    //           roles: userData.roles ? userData.roles : [],
    //           joinedTimestamp: userData.joinedTimestamp ? userData.joinedTimestamp : '',
    //         };
    //         delete userData.discord_id;
    //         delete userData.discord_username;
    //         delete userData.discord_discriminator;
    //         delete userData.karma_given;
    //         delete userData.karma_received;
    //         delete userData.lastHelpedDate;
    //         delete userData.lastHelpedMetaThreadId;
    //         delete userData.lastHelpedThreadId;
    //         delete userData.modActions;
    //         delete userData.mod_actions;
    //         delete userData.roles;
    //         delete userData.reactionRoles;
    //         delete userData.joinedTimestamp;
    //         // logger.debug(`[${PREFIX}] userData2 ${JSON.stringify(userData, null, 2)}!`);
    //         db.collection('users').doc(doc.id).set(userData);
    //       }
    //     }
    //   }
    //   logger.debug(`[${PREFIX}] Done moving discord info!`);
    // }
    // await discordTransition();

    // async function nameFix() {
    //   logger.debug(`[${PREFIX}] Cleaning karma`);
    //   const users = await db.collection('users').get();
    //   logger.debug(`[${PREFIX}] Found ${users.size} users!`);
    //   // users.forEach(async doc => {
    //   for (let i = 0; i < users.size; i += 1) {
    //     // logger.debug(`[${PREFIX}] Cleaning user ${i}!`);
    //     const doc = users.docs[i];
    //     // logger.debug(`[${PREFIX}] doc: ${JSON.stringify(doc, null, 2)}`);
    //     if (doc.data().name) {
    //       const userData = doc.data();
    //       userData.accountName = userData.name;
    //       delete userData.name;
    //       db.collection('users').doc(doc.id).set(userData);
    //     }
    //   }
    //   logger.debug(`[${PREFIX}] Done cleaning karma!`);
    // }
    // await nameFix();

    // This command will check for duplicates within the database and merge them
    // This is a very slow command and should be run sparingly
    // users.forEach(async user => {
    //   const userKey = user.id;
    //   const userValue = user.data();
    //   const userId = userValue.discord.id;
    //   if (userId !== '177537158419054592') return;
    //   logger.debug(`${PREFIX}: Checking user ${userId}`);
    //   const userKg = userValue.karma_given;
    //   const userKr = userValue.karma_received;
    //   const userReminders = userValue.reminders;
    //   let userTimezone = userValue.timezone;
    //   const dupeUserDb = [];
    //   users.forEach(subUser => {
    //     const subUserKey = subUser.id;
    //     const subUserValue = subUser.data();
    //     if (subUserValue.discord.id === userId) {
    //       logger.debug(`${PREFIX}: ${subUserValue.discord_username} has a dupe!`);
    //       dupeUserDb.push({
    //         sub_user_key: subUserKey,
    //         sub_user_value: subUserValue,
    //       });
    //     }
    //   });
    //   logger.debug(
    // `${PREFIX}: ${dupeUserDb.length} dupe(s) found for ${userValue.discord_username}`);
    //   if (dupeUserDb.length > 1) {
    //     dupeUserDb.forEach(dupeUser => {
    //       const dupeUserKey = dupeUser.sub_user_key;
    //       const dupeUserValue = dupeUser.sub_user_value;
    //       const dupeUserKg = dupeUserValue.karma_given;
    //       const dupeUserKr = dupeUserValue.karma_received;
    //       const dupeUserReminders = dupeUserValue.reminders;
    //       const dupeUserTimezone = dupeUserValue.timezone;
    //       if (dupeUserKg !== userKg && dupeUserKg !== undefined) {
    //         logger.debug(`[${PREFIX}] Karma Given is different, updating...`);
    //         // Loop through the keys in dupe_user_kg and add them to user_kg
    //         Object.keys(dupeUserKg).forEach(key => {
    //           if (userKg[key] === undefined) {
    //             userKg[key] = dupeUserKg[key];
    //           } else {
    //             userKg[key] += dupeUserKg[key];
    //           }
    //         });
    //       }
    //       if (dupeUserKr !== userKr && dupeUserKr !== undefined) {
    //         logger.debug(`[${PREFIX}] Karma Recieved is different, updating...`);
    //         // Loop through the keys in dupe_user_kr and add them to user_kr
    //         Object.keys(dupeUserKr).forEach(key => {
    //           if (userKr[key] === undefined) {
    //             userKr[key] = dupeUserKr[key];
    //           } else {
    //             userKr[key] += dupeUserKr[key];
    //           }
    //         });
    //       }
    //       if (dupeUserReminders !== userReminders) {
    //         logger.debug(`[${PREFIX}] Reminders are different, updating...`);
    //         // Loop through the keys in dupe_user_reminders and add them to user_reminders
    //         Object.keys(dupeUserReminders).forEach(key => {
    //           if (userReminders[key] === undefined) {
    //             userReminders[key] = dupeUserReminders[key];
    //           } else {
    //             userReminders[key] += dupeUserReminders[key];
    //           }
    //         });
    //       }
    //       if (dupeUserTimezone !== userTimezone) {
    //         logger.debug(`[${PREFIX}] Timezone is different, updating...`);
    //         userTimezone = dupeUserTimezone;
    //       }
    //       if (dupeUserKey !== userKey) {
    //         logger.debug(
    // `[${PREFIX}] Removing ${dupeUserValue.discord_username} from the database...`);
    //         // db.collection('users').doc(dupe_user_key).delete();
    //       }
    //     });
    //     logger.debug(`[${PREFIX}] Updating ${userValue.discord_username} in the database...`);
    //     db.collection('users').doc(userKey).set({
    //       // discord.id: userId,
    //       discord_username: userValue.discord_username,
    //       discord_discriminator: userValue.discord_discriminator,
    //       karma_given: userKg || {},
    //       karma_received: userKr || {},
    //       reminders: userReminders || {},
    //       timezone: userTimezone || '',
    //     });
    //   }
    // });

    // // If the discord_username in users is contained in wrong_users, merge the two entries
    // users.forEach((doc) => {
    //     // logger.debug(`[${PREFIX}] Username: ${doc.data().discord_username}`);
    //     users.forEach((wrong_doc) => {
    //         // logger.debug(`[${PREFIX}] Wrong Username: ${wrong_doc.data().discord_username}`);
    //         if (doc.data().discord_username == wrong_doc.data().discord_username) {
    //             logger.debug(`[${PREFIX}] Merging ${doc.data().discord_username}`);
    //             const info = {
    //                 discord.id: wrong_doc.data().discord.id,
    //                 discord_username: wrong_doc.data().discord_username,
    //                 discord_discriminator: wrong_doc.data().discord_discriminator,
    //                 isBanned: wrong_doc.data().isBanned,
    // eslint-disable-next-line
    //                 karma_received: wrong_doc.data().karma_received ? wrong_doc.data().karma_received : {},
    // eslint-disable-next-line
    //                 karma_given: wrong_doc.data().karma_given ? wrong_doc.data().karma_given : {},
    //                 roles: wrong_doc.data().roles ? wrong_doc.data().roles : [],
    //                 timezone: wrong_doc.data().timezone ? wrong_doc.data().timezone : '',
    //                 reminders: wrong_doc.data().reminders ? wrong_doc.data().reminders : {},
    //             };
    //             db.collection('users').doc(doc.id).update(info);
    //             logger.debug(`[${PREFIX}] Updated ${doc.data().discord_username}`);
    //             return;
    //         }
    //         db.collection('"users"').doc(wrong_doc.id).delete();
    //         logger.debug(`[${PREFIX}] Deleted ${doc.data().discord_username}`);
    //     });
    // });
    // const guilds = await db.collection('guilds').get();
    // // This command will check for duplicates within the database and merge them
    // // This is a very slow command and should be run sparingly
    // guilds.forEach((doc) => {
    //     const key = doc.id;
    //     const value = doc.data();
    //     const guild_id = value.guild_id;
    //     const guild_db = [];
    // eslint-disable-next-line
    //     const snapshot_guild = await db.collection('guilds').where('guild_id', '==', guild_id).get();
    //     snapshot_guild.forEach((doc) => {
    //         const key = doc.id;
    //         const value = doc.data();
    //         guild_db.push({
    //             key,
    //             value,
    //         });
    //     });
    //     if (guild_db.length > 1) {
    // eslint-disable-next-line
    //         logger.debug(`[${PREFIX}] ${guild_db.length} duplicates found for guild_id: ${guild_id}`);
    //         guild_db.forEach((doc) => {
    //             const key = doc.id;
    //             const value = doc.data();
    //             if (key !== value.key) {
    //                 logger.debug(`[${PREFIX}] ${key} !== ${value.key}`);
    //                 db.collection('guilds').doc(key).delete();
    //             }
    //         });
    //     }
    // });

    interaction.reply({ embeds: [template.embedTemplate().setTitle('Done!')], ephemeral: false });
    logger.debug(`[${PREFIX}] finished!`);
  },
};<|MERGE_RESOLUTION|>--- conflicted
+++ resolved
@@ -5,11 +5,7 @@
 const logger = require('../../utils/logger');
 const template = require('../../utils/embed-template');
 const { getUserInfo, setUserInfo } = require('../../utils/firebase');
-<<<<<<< HEAD
 // const currentExperience = require('../../assets/exp.json');
-=======
-const currentExperience = require('../../assets/exp.json');
->>>>>>> d55b0cdd
 
 const PREFIX = path.parse(__filename).name;
 
@@ -192,7 +188,6 @@
   Object.assign(global, { userDb });
 }
 
-<<<<<<< HEAD
 // async function experience() {
 //   logger.debug(`[${PREFIX}] Converting experience!`);
 
@@ -248,62 +243,6 @@
 //     }
 //   }
 // }
-=======
-async function experience() {
-  logger.debug(`[${PREFIX}] Converting experience!`);
-
-  // Loop through everything in currentExperience and print the name
-  // eslint-disable-next-line
-  const users = await db.collection('users_dev').get();
-  logger.debug(`[${PREFIX}] Found ${users.size} users!`);
-
-  for (let i = 0; i < users.size; i += 1) {
-    const doc = users.docs[i];
-    const userData = doc.data();
-    if (userData.discord) {
-      logger.debug(`[${PREFIX}] Importing ${userData.discord.username}`);
-      for (let j = 0; j < currentExperience.length; j += 1) {
-        const record = currentExperience[j];
-        const recordName = record.Name;
-        const recordMessages = parseInt(record.Messages.replace(/,/g, ''), 10);
-        const recordExp = parseInt(record.Experience.replace(/,/g, ''), 10);
-        const recordLevel = parseInt(record.Level, 10);
-        if (userData.discord.username === recordName) {
-          logger.debug(`[${PREFIX}] ${recordName} - Lv ${recordLevel} sent ${recordMessages} messages for ${recordExp} exp`);
-          if (userData.discord.username !== 'MoonBear') { continue; }
-          logger.debug(`[${PREFIX}] Updating user ${userData.discord.username}!`);
-          // logger.debug(`[${PREFIX}] doc: ${JSON.stringify(userData, null, 2)}`);
-          if (userData.discord.messages) {
-            userData.discord.messages['0'] = {
-              count: recordMessages,
-              lastMessageDate: 0,
-            };
-          }
-          userData.experience = {
-            general: {
-              level: recordLevel,
-              levelExpPoints: 0,
-              totalExpPoints: recordExp,
-              lastMessageDate: 0,
-            },
-            tripsitter: {
-              level: 0,
-              levelExpPoints: 0,
-              totalExpPoints: 0,
-              lastMessageDate: 0,
-            },
-          };
-          delete userData.discord.experience;
-          db.collection('users_dev').doc(doc.id).set(userData);
-          break;
-        }
-      }
-    } else {
-      logger.debug(`[${PREFIX}] doc: ${JSON.stringify(userData, null, 2)}`);
-    }
-  }
-}
->>>>>>> d55b0cdd
 module.exports = {
   data: new SlashCommandBuilder()
     .setName('db')
@@ -330,11 +269,6 @@
       await removeEvents(interaction);
     } else if (command === 'backup') {
       await backup();
-<<<<<<< HEAD
-=======
-    } else if (command === 'experience') {
-      await experience();
->>>>>>> d55b0cdd
     }
     // else if (command === 'experience') {
     //   await experience();
