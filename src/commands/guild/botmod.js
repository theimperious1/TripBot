--- conflicted
+++ resolved
@@ -3,24 +3,12 @@
 const path = require('path');
 const { SlashCommandBuilder, time } = require('@discordjs/builders');
 const { MessageActionRow, MessageButton } = require('discord.js');
-<<<<<<< HEAD
 const logger = require('../../utils/logger');
 const template = require('../../utils/embed-template');
 const { getGuildInfo } = require('../../utils/get-user-info');
-
-const { db } = global;
+const { setGuildInfo } = require('../../utils/set-user-info');
+
 const PREFIX = path.parse(__filename).name;
-
-const { guild_db_name: guildDbName } = process.env;
-// const users_db_name = process.env.users_db_name;
-=======
-const logger = require('../../utils/logger.js');
-const PREFIX = require('path').parse(__filename).name;
-if (process.env.NODE_ENV !== 'production') {require('dotenv').config();}
-const template = require('../../utils/embed_template');
-const { get_guild_info } = require('../../utils/get_user_info');
-const { set_guild_info } = require('../../utils/set_user_info');
->>>>>>> 4e09e1bd
 
 const warnButtons = new MessageActionRow()
   .addComponents(new MessageButton()
@@ -179,15 +167,19 @@
         return;
       }
 
-<<<<<<< HEAD
+      // Extract target guild info
       const targetAction = `${command}_received`;
-      const [targetData, targetFbid] = getGuildInfo(targetGuild);
-
+      const targetResults = await getGuildInfo(targetGuild);
+      const targetData = targetResults[0];
+
+      // Transform target guild info
       if ('mod_actions' in targetData) {
         targetData.mod_actions[targetAction] = (targetData.mod_actions[targetAction] || 0) + 1;
-      } else targetData.mod_actions = { [targetAction]: 1 };
-
-      logger.debug(`[${PREFIX}] target_data:`, targetData);
+      } else {
+        targetData.mod_actions = { [targetAction]: 1 };
+      }
+      logger.debug(`[${PREFIX}] target_data: ${JSON.stringify(targetData)}`);
+
       if (command === 'warn') {
         color = 'YELLOW';
         const warnEmbed = template.embedTemplate()
@@ -216,52 +208,6 @@
               );
             return interaction.reply({ embeds: [embed] });
           }
-=======
-            // Extract target guild info
-            const target_action = `${command}_received`;
-            const target_results = await get_guild_info(target_guild);
-            const target_data = target_results[0];
-
-            // Transform target guild info
-            if ('mod_actions' in target_data) {
-                target_data.mod_actions[target_action] = (target_data.mod_actions[target_action] || 0) + 1;
-            }
-            else {
-                target_data.mod_actions = { [target_action]: 1 };
-            }
-            logger.debug(`[${PREFIX}] target_data: ${JSON.stringify(target_data)}`);
-
-            if (command === 'warn') {
-                color = 'YELLOW';
-                const warn_embed = template.embed_template()
-                    .setColor(color)
-                    .setTitle('Warned!')
-                    .setDescription(`Your guild has warned by Team TripSit for ${reason}.\n\nPlease read the rules and be respectful of them.\n\nContact Moonbear if you have any questions!`);
-                target_guild_owner.send({ embeds: [warn_embed], components: [warn_buttons] });
-                logger.debug(`[${PREFIX}] I warned ${target_guild}'s owner ${target_guild_owner}!`);
-            }
-            else if (command === 'kick') {
-                target_guild.leave();
-                color = 'ORANGE';
-                const warn_embed = template.embed_template()
-                    .setColor(color)
-                    .setTitle('Kicked!')
-                    .setDescription(`I have left your guild because ${reason}.\n\nYou have the option to re-add me, but please read the rules and be respectful of them.\n\nContact Moonbear if you have any questions!`);
-                target_guild_owner.send({ embeds: [warn_embed], components: [warn_buttons] });
-                logger.debug(`[${PREFIX}] I left ${target_guild}!`);
-            }
-            else if (command === 'ban') {
-                if (toggle == 'on') {
-                    if (target_data.isBanned) {
-                        const embed = template.embed_template()
-                            .setColor('GREEN')
-                            .setTitle('Guild Already Banned')
-                            .addFields(
-                                { name: 'Guild ID', value: target_id },
-                            );
-                        return interaction.reply({ embeds: [embed] });
-                    }
->>>>>>> 4e09e1bd
 
           targetData.guild_banned = true;
           targetGuild.leave();
@@ -283,7 +229,6 @@
             return interaction.reply({ embeds: [embed] });
           }
 
-<<<<<<< HEAD
           targetData.guild_banned = false;
           color = 'GREEN';
           const warnEmbed = template.embedTemplate()
@@ -294,43 +239,10 @@
           logger.debug(`[${PREFIX}] I unbanned ${targetGuild}!`);
         }
       }
-      logger.debug(`[${PREFIX}] target_fbid: ${targetFbid}`);
-
-      if (targetFbid !== '') {
-        logger.debug(`[${PREFIX}] Updating target guild data`);
-        await db.collection(guildDbName)
-          .doc(targetFbid)
-          .set(targetData)
-          .catch(ex => {
-            logger.error(`[${PREFIX}] Error updating guild data, make sure this is expected:`, ex);
-            return Promise.reject(ex);
-          });
-      } else {
-        logger.debug(`[${PREFIX}] Creating target guild data`);
-        await db.collection(guildDbName)
-          .doc()
-          .set(targetData)
-          .catch(ex => {
-            logger.error(`[${PREFIX}] Error creating guild data, make sure this is expected:`, ex);
-            return Promise.reject(ex);
-          });
-      }
-=======
-                    target_data.guild_banned = false;
-                    color = 'GREEN';
-                    const warn_embed = template.embed_template()
-                        .setColor(color)
-                        .setTitle('Unbanned!')
-                        .setDescription(`I have unbanned your guild because ${reason}.\n\nContact Moonbear if you have any questions!`);
-                    target_guild_owner.send({ embeds: [warn_embed] });
-                    logger.debug(`[${PREFIX}] I unbanned ${target_guild}!`);
-                }
-            }
-
-            // Load target guild info
-            // Load actor data
-            await set_guild_info(target_results[1], target_data);
->>>>>>> 4e09e1bd
+
+      // Load target guild info
+      // Load actor data
+      await setGuildInfo(targetResults[1], targetData);
 
       if (command !== 'info') {
         const title = `I have ${command}ed ${targetGuild} ${reason ? `because ${reason}` : ''}`;
