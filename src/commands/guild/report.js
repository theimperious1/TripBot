'use strict';

const path = require('path');
const { SlashCommandBuilder, time } = require('@discordjs/builders');
const { MessageActionRow, MessageButton } = require('discord.js');
<<<<<<< HEAD
const logger = require('../../utils/logger');
const template = require('../../utils/embed-template');
const { getUserInfo } = require('../../utils/get-user-info');

const PREFIX = path.parse(__filename).name;
=======
const logger = require('../../utils/logger.js');
const PREFIX = require('path').parse(__filename).name;
const template = require('../../utils/embed_template');
const { get_user_info } = require('../../utils/get_user_info');
if (process.env.NODE_ENV !== 'production') {require('dotenv').config();}
const channel_moderators_id = process.env.channel_moderators;
const { set_user_info } = require('../../utils/set_user_info');
>>>>>>> 4e09e1bd

const {
  users_db_name: usersDbName,
  channel_moderators: channelModeratorsId,
} = process.env;
const { db } = global;

const modButtons = new MessageActionRow()
  .addComponents(
    new MessageButton()
      .setCustomId('warnbtn')
      .setLabel('Warn')
      .setStyle('PRIMARY'),
    new MessageButton()
      .setCustomId('timeoutbtn')
      .setLabel('Timeout')
      .setStyle('SECONDARY'),
    new MessageButton()
      .setCustomId('kickbtn')
      .setLabel('Kick')
      .setStyle('SECONDARY'),
    new MessageButton()
      .setCustomId('banbtn')
      .setLabel('Ban')
      .setStyle('DANGER'),
  );

module.exports = {
  data: new SlashCommandBuilder()
    .setName('report')
    .setDescription('Report a user')
    .addUserOption(option => option
      .setName('user')
      .setDescription('User to report!')
      .setRequired(true))
    .addChannelOption(option => option
      .setName('channel')
      .setDescription('Where are they?')
      .setRequired(true))
    .addStringOption(option => option
      .setName('reason')
      .setDescription('What are they doing?')
      .setRequired(true)),

  async execute(interaction) {
    const actor = interaction.member.user;
    const target = interaction.options.getMember('user');
    const rchannel = interaction.options.getChannel('channel');
    const reason = interaction.options.getString('reason');
    const command = 'report';

<<<<<<< HEAD
    const [actorData, actorFbid] = getUserInfo(actor);
    const actorAction = `${command}_sent`;

    const [targetData, targetFbid] = getUserInfo(target);
    const targetAction = `${command}_received`;

    logger.debug(`[${PREFIX}] Found actor data, updating it`);
    if ('mod_actions' in actorData) {
      actorData.mod_actions[actorAction] = (actorData.mod_actions[actorAction] || 0) + 1;
    } else actorData.mod_actions = { [actorAction]: 1 };

    if (actorFbid !== '') {
      logger.debug(`[${PREFIX}] Updating actor data`);
      try {
        await db.collection(usersDbName).doc(actorFbid).set(actorData);
      } catch (err) {
        logger.error(`[${PREFIX}] Error updating actor data: ${err}`);
      }
    } else {
      logger.debug(`[${PREFIX}] Creating actor data`);
      try {
        await db.collection(usersDbName).set(actorData);
      } catch (err) {
        logger.error(`[${PREFIX}] Error creating actor data: ${err}`);
      }
    }

    logger.debug(`[${PREFIX}] Found target data, updating it`);
    if ('mod_actions' in targetData) {
      targetData.mod_actions[targetAction] = (targetData.mod_actions[targetAction] || 0) + 1;
    } else {
      targetData.mod_actions = { [targetAction]: 1 };
    }

    if (targetFbid !== '') {
      logger.debug(`[${PREFIX}] Updating target data`);
      try {
        await db.collection(usersDbName).doc(targetFbid).set(targetData);
      } catch (err) {
        logger.error(`[${PREFIX}] Error updating target data: ${err}`);
      }
    } else {
      logger.debug(`[${PREFIX}] Creating target data`);
      try {
        await db.collection(usersDbName).doc().set(targetData);
      } catch (err) {
        logger.error(`[${PREFIX}] Error creating target data: ${err}`);
      }
    }
=======
        // Extract actor data
        const actor_results = await get_user_info(actor);
        const actor_data = actor_results[0];
        const actor_action = `${command}_sent`;


        // Transform actor data
        logger.debug(`[${PREFIX}] Found actor data, updating it`);
        if ('mod_actions' in actor_data) {
            actor_data.mod_actions[actor_action] = (actor_data.mod_actions[actor_action] || 0) + 1;
        }
        else {
            actor_data.mod_actions = { [actor_action]: 1 };
        }

        // Load actor data
        await set_user_info(actor_results[1], actor_data);

        // Extract target data
        const target_results = await get_user_info(target);
        const target_data = target_results[0];
        const target_action = `${command}_received`;

        // Transform target data
        logger.debug(`[${PREFIX}] Found target data, updating it`);
        if ('mod_actions' in target_data) {
            target_data.mod_actions[target_action] = (target_data.mod_actions[target_action] || 0) + 1;
        }
        else {
            target_data.mod_actions = { [target_action]: 1 };
        }

        // Load target data
        await set_user_info(target_results[1], target_data);
>>>>>>> 4e09e1bd

    const embedMod = template.embedTemplate()
      .setDescription(`${actor} reported ${target} for ${reason} in ${rchannel}`)
      .addFields(
        { name: 'Username', value: `${target.user.username}#${target.user.discriminator}`, inline: true },
        { name: 'Nickname', value: `${target.nickname}`, inline: true },
        { name: 'ID', value: `${target.user.id}`, inline: true },
      )
      .addFields(
        { name: 'Account created', value: `${time(interaction.member.user.createdAt, 'R')}`, inline: true },
        { name: 'First joined', value: `${time(interaction.member.joinedAt, 'R')}`, inline: true },
        { name: 'Timeout until', value: `${time(interaction.member.communicationDisabledUntil, 'R')}`, inline: true },
      )
      .addFields(
        { name: 'Pending', value: `${target.pending}`, inline: true },
        { name: 'Moderatable', value: `${target.moderatable}`, inline: true },
        { name: 'Muted', value: `${target.isCommunicationDisabled()}`, inline: true },
      )
      .addFields(
        { name: 'Manageable', value: `${target.manageable}`, inline: true },
        { name: 'Bannable', value: `${target.bannable}`, inline: true },
        { name: 'Kickable', value: `${target.kickable}`, inline: true },
      )
      .addFields(
        { name: '# of Reports', value: `${targetData.reports_recv}`, inline: true },
        { name: '# of Timeouts', value: `${targetData.timeouts}`, inline: true },
        { name: '# of Warns', value: `${targetData.warns}`, inline: true },
      )
      .addFields(
        { name: '# of Kicks', value: `${targetData.warns}`, inline: true },
        { name: '# of Bans', value: `${targetData.bans}`, inline: true },
        { name: '# of Fucks to give', value: '0', inline: true },
      );

    const modChan = interaction.client.channels.cache.get(channelModeratorsId);
    modChan.send({ embeds: [embedMod], components: [modButtons] });

    const embed = template.embedTemplate()
      .setTitle('Thank you!')
      .setDescription(`${target} has been reported for ${reason} ${rchannel ? `in ${rchannel}` : ''}`);
    interaction.reply({ embeds: [embed], ephemeral: true });
    logger.debug(`[${PREFIX}] finished!`);
  },
};<|MERGE_RESOLUTION|>--- conflicted
+++ resolved
@@ -3,46 +3,21 @@
 const path = require('path');
 const { SlashCommandBuilder, time } = require('@discordjs/builders');
 const { MessageActionRow, MessageButton } = require('discord.js');
-<<<<<<< HEAD
 const logger = require('../../utils/logger');
 const template = require('../../utils/embed-template');
 const { getUserInfo } = require('../../utils/get-user-info');
+const { setUserInfo } = require('../../utils/set-user-info');
 
 const PREFIX = path.parse(__filename).name;
-=======
-const logger = require('../../utils/logger.js');
-const PREFIX = require('path').parse(__filename).name;
-const template = require('../../utils/embed_template');
-const { get_user_info } = require('../../utils/get_user_info');
-if (process.env.NODE_ENV !== 'production') {require('dotenv').config();}
-const channel_moderators_id = process.env.channel_moderators;
-const { set_user_info } = require('../../utils/set_user_info');
->>>>>>> 4e09e1bd
 
-const {
-  users_db_name: usersDbName,
-  channel_moderators: channelModeratorsId,
-} = process.env;
-const { db } = global;
+const { channel_moderators: channelModeratorsId } = process.env;
 
 const modButtons = new MessageActionRow()
   .addComponents(
-    new MessageButton()
-      .setCustomId('warnbtn')
-      .setLabel('Warn')
-      .setStyle('PRIMARY'),
-    new MessageButton()
-      .setCustomId('timeoutbtn')
-      .setLabel('Timeout')
-      .setStyle('SECONDARY'),
-    new MessageButton()
-      .setCustomId('kickbtn')
-      .setLabel('Kick')
-      .setStyle('SECONDARY'),
-    new MessageButton()
-      .setCustomId('banbtn')
-      .setLabel('Ban')
-      .setStyle('DANGER'),
+    new MessageButton().setCustomId('warnbtn').setLabel('Warn').setStyle('PRIMARY'),
+    new MessageButton().setCustomId('timeoutbtn').setLabel('Timeout').setStyle('SECONDARY'),
+    new MessageButton().setCustomId('kickbtn').setLabel('Kick').setStyle('SECONDARY'),
+    new MessageButton().setCustomId('banbtn').setLabel('Ban').setStyle('DANGER'),
   );
 
 module.exports = {
@@ -69,34 +44,28 @@
     const reason = interaction.options.getString('reason');
     const command = 'report';
 
-<<<<<<< HEAD
-    const [actorData, actorFbid] = getUserInfo(actor);
+    // Extract actor data
+    const actorResults = await getUserInfo(actor);
+    const actorData = actorResults[0];
     const actorAction = `${command}_sent`;
 
-    const [targetData, targetFbid] = getUserInfo(target);
-    const targetAction = `${command}_received`;
-
+    // Transform actor data
     logger.debug(`[${PREFIX}] Found actor data, updating it`);
     if ('mod_actions' in actorData) {
       actorData.mod_actions[actorAction] = (actorData.mod_actions[actorAction] || 0) + 1;
-    } else actorData.mod_actions = { [actorAction]: 1 };
-
-    if (actorFbid !== '') {
-      logger.debug(`[${PREFIX}] Updating actor data`);
-      try {
-        await db.collection(usersDbName).doc(actorFbid).set(actorData);
-      } catch (err) {
-        logger.error(`[${PREFIX}] Error updating actor data: ${err}`);
-      }
     } else {
-      logger.debug(`[${PREFIX}] Creating actor data`);
-      try {
-        await db.collection(usersDbName).set(actorData);
-      } catch (err) {
-        logger.error(`[${PREFIX}] Error creating actor data: ${err}`);
-      }
+      actorData.mod_actions = { [actorAction]: 1 };
     }
 
+    // Load actor data
+    await setUserInfo(actorResults[1], actorData);
+
+    // Extract target data
+    const targetResults = await getUserInfo(target);
+    const targetData = targetResults[0];
+    const targetAction = `${command}_received`;
+
+    // Transform target data
     logger.debug(`[${PREFIX}] Found target data, updating it`);
     if ('mod_actions' in targetData) {
       targetData.mod_actions[targetAction] = (targetData.mod_actions[targetAction] || 0) + 1;
@@ -104,57 +73,8 @@
       targetData.mod_actions = { [targetAction]: 1 };
     }
 
-    if (targetFbid !== '') {
-      logger.debug(`[${PREFIX}] Updating target data`);
-      try {
-        await db.collection(usersDbName).doc(targetFbid).set(targetData);
-      } catch (err) {
-        logger.error(`[${PREFIX}] Error updating target data: ${err}`);
-      }
-    } else {
-      logger.debug(`[${PREFIX}] Creating target data`);
-      try {
-        await db.collection(usersDbName).doc().set(targetData);
-      } catch (err) {
-        logger.error(`[${PREFIX}] Error creating target data: ${err}`);
-      }
-    }
-=======
-        // Extract actor data
-        const actor_results = await get_user_info(actor);
-        const actor_data = actor_results[0];
-        const actor_action = `${command}_sent`;
-
-
-        // Transform actor data
-        logger.debug(`[${PREFIX}] Found actor data, updating it`);
-        if ('mod_actions' in actor_data) {
-            actor_data.mod_actions[actor_action] = (actor_data.mod_actions[actor_action] || 0) + 1;
-        }
-        else {
-            actor_data.mod_actions = { [actor_action]: 1 };
-        }
-
-        // Load actor data
-        await set_user_info(actor_results[1], actor_data);
-
-        // Extract target data
-        const target_results = await get_user_info(target);
-        const target_data = target_results[0];
-        const target_action = `${command}_received`;
-
-        // Transform target data
-        logger.debug(`[${PREFIX}] Found target data, updating it`);
-        if ('mod_actions' in target_data) {
-            target_data.mod_actions[target_action] = (target_data.mod_actions[target_action] || 0) + 1;
-        }
-        else {
-            target_data.mod_actions = { [target_action]: 1 };
-        }
-
-        // Load target data
-        await set_user_info(target_results[1], target_data);
->>>>>>> 4e09e1bd
+    // Load target data
+    await setUserInfo(targetResults[1], targetData);
 
     const embedMod = template.embedTemplate()
       .setDescription(`${actor} reported ${target} for ${reason} in ${rchannel}`)
